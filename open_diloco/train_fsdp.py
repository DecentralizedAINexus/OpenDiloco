"""

to test quickly do 
torchrun --nproc_per_node=2 \
        train_fsdp.py --per-device-train-batch-size 8 --total-batch-size 128 --lr 1e-2 --path-model ../tests/models/llama-2m-fresh \
        --no-torch-compile --log-activations-steps 5 --fake-data --max-steps 20
"""

from functools import partial
import math
import os
import time
from contextlib import nullcontext
import datetime
from typing import Any, Literal

import fsspec
from pydantic import model_validator
import torch
import wandb
from pydantic_config import parse_argv, BaseConfig
from datasets import load_dataset
from datasets.distributed import split_dataset_by_node
from fsspec.generic import GenericFileSystem
from torch.distributed import destroy_process_group, init_process_group

from torchdata.stateful_dataloader import StatefulDataLoader
from transformers import (
    AutoTokenizer,
    DataCollatorForLanguageModeling,
    LlamaConfig,
    LlamaForCausalLM,
)
from torch.distributed.fsdp import (
    FullyShardedDataParallel as FSDP,
    ShardingStrategy,
    MixedPrecision,
)
from torch.distributed.device_mesh import DeviceMesh
from torch.distributed import broadcast_object_list
from open_diloco.ckpt_utils import load_checkpoint, save_checkpoint
from open_diloco.hivemind_diloco import AllReduceStrategy, DiLoCoOptimizer
from torch.optim.lr_scheduler import LambdaLR

from hivemind.dht.dht import DHT
from hivemind.utils.networking import log_visible_maddrs
from hivemind.optim.optimizer import logger


from open_diloco.utils import (
    ActivationNormMetric,
    FakeTokenizedDataset,
    get_compression_kwargs,
    get_sharding_strategy,
)


TIMEOUT_NCCL_MINUTES = os.environ.get("TIMEOUT_NCCL_MINUTES", 120)
TARGET_LAYER_ACTIVATIONS = ["self_attn", "lm_head"]
TEST_VOCAB_SIZE = 1024


# Function to initialize the distributed process group
def ddp_setup():
    init_process_group(backend="nccl", timeout=datetime.timedelta(minutes=TIMEOUT_NCCL_MINUTES))
    torch.cuda.set_device(int(os.environ["LOCAL_RANK"]))


def log(message):
    logger.info(f"[rank {os.environ['LOCAL_RANK']}] {message}")


def check_checkpoint_path_access(checkpoint_path: str, rank: int, world_rank_hv: int | None = None):
    if world_rank_hv:
        dummy_file_path = os.path.join(
            checkpoint_path, get_diloco_rank_dir_name(world_rank_hv), f"dummy_file_{rank}.txt"
        )
    else:
        dummy_file_path = os.path.join(checkpoint_path, f"dummy_file_{rank}.txt")
    with fsspec.open(dummy_file_path, "w") as f:
        f.write("This is a dummy file for testing access.")
    gfs = GenericFileSystem()
    gfs.rm(dummy_file_path)


def get_diloco_rank_dir_name(world_rank_diloco: int) -> str:
    return f"diloco_rank_{world_rank_diloco}"


class HvConfig(BaseConfig):
    outer_lr: float = 0.7
    local_steps: int = 500
    initial_peers: list[str] | None = None
    host_maddrs: list[str] = ["/ip4/0.0.0.0/tcp/0"]
    announce_maddrs: list[str] | None = None
    matchmaking_time: float | None = None
    averaging_timeout: float | None = None
    hivemind_compression: Literal["fp16", "scaled-fp16", "uniform8bit", "quantile8bit", "blockwise8bit"] | None = None
    all_reduce_strategy: AllReduceStrategy = AllReduceStrategy.WAIT_FOR_ALL
    timeout_waiting_for_peers: float | None = None
    skip_load_from_peers: bool = False
    world_rank: int
    galaxy_size: int
<<<<<<< HEAD
    outer_lr_min: float = 0.3
    outer_scheduler: bool = False
=======
    fail_rank_drop: bool = False  # fail if we lose a diloco worker
>>>>>>> 023cf692

    @model_validator(mode="before")
    def cast_str_to_list(cls, values: dict[str, Any]) -> dict[str, Any]:
        """This allow to only pass a string and it will still be cast as a list"""
        for arg_name in ["initial_peers", "host_maddrs", "announce_maddrs"]:
            if arg_name in values.keys() and isinstance(values[arg_name], str):
                values[arg_name] = [values[arg_name]]
        return values


class Config(BaseConfig):
    path_model: str = "PrimeIntellect/llama-150m-fresh"
    torch_compile: bool = True
    attn_implementation: str = "sdpa"
    # Data
    dataset_name_or_path: str = "allenai/c4"
    seq_length: int = 1024
    c4_tiny: bool = False
    num_workers: int = 4
    # Optimization
    lr: float = 4e-4
    total_batch_size: int = 512
    per_device_train_batch_size: int = 32
    warmup_steps: int = 1000
    total_steps: int = 88_000
    sharding_strategy: str = "NO_SHARD"
    precision: Literal["fp16-mixed", "bf16-mixed", "32-true"] = "fp16-mixed"
    # Checkpointing and logging
    project: str = "hivemind_debug"
    log_activations_steps: int | None = None
    resume_from_checkpoint: str | None = None
    checkpoint_interval: int | None = None
    checkpoint_path: str = "outputs"
    # Hivemind
    hv: HvConfig | None = None  # if no hv config then hivemind is disabled
    fake_data: bool = False
    max_steps: int | None = None


def get_dataloader(tokenizer, world_size, rank, local_rank, config: Config) -> StatefulDataLoader:
    if config.fake_data:
        train_dataset = FakeTokenizedDataset(config.seq_length, TEST_VOCAB_SIZE)
    else:
        ds = load_dataset(config.dataset_name_or_path, "en", streaming=True)

        def tokenize_function(data):
            outputs = tokenizer(
                data["text"],
                truncation=True,
                max_length=config.seq_length,
                padding="max_length",
            )
            return outputs

        tokenized_datasets = ds.map(tokenize_function, batched=True, remove_columns=["text", "timestamp", "url"])[
            "train"
        ]

        if config.hv is not None:
            train_dataset = split_dataset_by_node(
                tokenized_datasets,
                world_size=config.hv.galaxy_size * world_size,
                rank=config.hv.world_rank * world_size + local_rank,
            )

        else:
            train_dataset = split_dataset_by_node(tokenized_datasets, world_size=world_size, rank=rank)

    data_collator = DataCollatorForLanguageModeling(tokenizer=tokenizer, mlm=False)

    return StatefulDataLoader(
        train_dataset,
        collate_fn=data_collator,
        batch_size=config.per_device_train_batch_size,
        num_workers=config.num_workers,
    )


def get_model(config: Config) -> LlamaForCausalLM:
    # Load model
    config_model = LlamaConfig.from_pretrained(config.path_model, attn_implementation=config.attn_implementation)
    return LlamaForCausalLM.from_pretrained(pretrained_model_name_or_path=config.path_model, config=config_model)


def _get_cosine_schedule_with_warmup_lr_lambda(
    current_step: int,
    *,
    num_warmup_steps: int,
    num_training_steps: int,
    num_cycles: float,
    min_lr_rate: float = 0.0,
):
    if current_step < num_warmup_steps:
        return float(current_step) / float(max(1, num_warmup_steps))

    progress = float(current_step - num_warmup_steps) / float(max(1, num_training_steps - num_warmup_steps))
    factor = 0.5 * (1.0 + math.cos(math.pi * float(num_cycles) * 2.0 * progress))
    factor = factor * (1 - min_lr_rate) + min_lr_rate
    return max(0, factor)


def get_cosine_schedule_with_warmup(optimizer, config: Config):
    lambda_lr = partial(
        _get_cosine_schedule_with_warmup_lr_lambda,
        num_warmup_steps=config.warmup_steps,
        num_training_steps=config.total_steps,
        num_cycles=0.5,
    )
    return LambdaLR(optimizer, lambda_lr, -1)


def _get_lr_outer(
    current_step: int,
    *,
    num_warmup_steps: int,
    num_training_steps: int,
    num_cycles: float,
    min_lr_rate: float = 0.0,
):
    if current_step < num_warmup_steps:
        return 1

    progress = float(current_step - num_warmup_steps) / float(max(1, num_training_steps - num_warmup_steps))
    factor = 0.5 * (1.0 + math.cos(math.pi * float(num_cycles) * 2.0 * progress))
    factor = factor * (1 - min_lr_rate) + min_lr_rate
    return max(0, factor)


def get_lr_outer(optimizer, config: Config):
    lambda_lr = partial(
        _get_lr_outer,
        num_warmup_steps=config.warmup_steps,
        # num_training_steps=config.total_steps,
        num_training_steps=config.total_steps / 4,
        num_cycles=0.5,
    )
    return LambdaLR(optimizer, lambda_lr, -1)


def train(config: Config):
    sharding_strategy = get_sharding_strategy(config.sharding_strategy)
    local_rank = int(os.environ["LOCAL_RANK"])
    world_size = int(os.environ["WORLD_SIZE"])
    rank = int(os.environ["RANK"])

    world_messenger_hv = config.hv is not None and local_rank == 0

    # batch_size is the total batch size for all GPUs
    assert config.total_batch_size % world_size == 0
    batch_size = config.total_batch_size // world_size

    assert batch_size % config.per_device_train_batch_size == 0
    gradient_accumulation_steps = batch_size // config.per_device_train_batch_size

    if config.hv is not None:
        sharding_strategy = ShardingStrategy.NO_SHARD
        log("Hivemind is used, ShardingStrategy.NO_SHARD is used")

    run_id = None
    if rank == 0:
        wandb.init(project=config.project, config=config.model_dump())
        run_id = wandb.run.id

    run_id_list = [run_id]
    broadcast_object_list(run_id_list, src=0)
    run_id = run_id_list[0]

    if config.hv is not None:
        log("hivemind diloco enabled")

    if world_messenger_hv:
        dht = DHT(
            start=True,
            initial_peers=config.hv.initial_peers,
            host_maddrs=config.hv.host_maddrs,
            announce_maddrs=config.hv.announce_maddrs,
        )
        log_visible_maddrs(dht.get_visible_maddrs(), only_p2p=False)

    if local_rank == 0:
        check_checkpoint_path_access(config.checkpoint_path, rank, config.hv.world_rank if config.hv else None)

    # DataLoader preparation
    tokenizer = AutoTokenizer.from_pretrained("mistralai/Mistral-7B-v0.1", use_fast=True)
    tokenizer.pad_token = "</s>"  # Ensure pad token is set for models that need it

    train_dataloader = get_dataloader(tokenizer, world_size, rank, local_rank, config)

    model = get_model(config)
    model = model.to(local_rank)

    half_precision = config.precision == "fp16-mixed" or config.precision == "bf16-mixed"
    half_precision_dtype = torch.bfloat16 if config.precision == "bf16-mixed" else torch.float16
    scaler = torch.cuda.amp.GradScaler(enabled=config.precision == "fp16-mixed")

    if sharding_strategy in [
        ShardingStrategy._HYBRID_SHARD_ZERO2,
        ShardingStrategy.HYBRID_SHARD,
    ]:
        local_world_size = int(os.environ["LOCAL_WORLD_SIZE"])
        nnodes = world_size // local_world_size
        device_mesh = DeviceMesh(
            "cuda",
            mesh=[[i * local_world_size + j for j in range(local_world_size)] for i in range(nnodes)],
        )
    else:
        device_mesh = None
    model = FSDP(
        model,
        sharding_strategy=sharding_strategy,
        mixed_precision=MixedPrecision(param_dtype=half_precision_dtype) if half_precision else None,
        use_orig_params=config.torch_compile,
        device_mesh=device_mesh,
    )
    if config.torch_compile:
        model = torch.compile(model)

    # Setup optimizers
    inner_optimizer = partial(torch.optim.AdamW, lr=config.lr, weight_decay=0.1, betas=(0.9, 0.95))  # noqa: F821

    if config.hv is not None:
        outer_optimizer = partial(torch.optim.SGD, lr=config.hv.outer_lr, momentum=0.9, nesterov=True)

    def scheduler_fn(opt):
        return get_cosine_schedule_with_warmup(
            opt,
            config=config,
        )

    def outer_scheduler_fn(opt):
        return get_lr_outer(opt, config=config)

    if config.hv is not None:
        if config.resume_from_checkpoint:
            # We need to load with a fake optimizer to set the model parameters correctly before initializing the DiLoCoOptimizer
            # This is because the DiLoCoOptimizer makes a copy of the model parameters for the state averager which is hard to update later
            # We also need to do this on follower workers so that the world_messenger has friends to talk to when it does its two loads
            # Otherwise the world messenger will get lonely and hang
            fake_optimizer = inner_optimizer(model.parameters())
            last_loss = load_checkpoint(
                checkpoint_path=os.path.join(
                    config.resume_from_checkpoint, get_diloco_rank_dir_name(config.hv.world_rank)
                ),
                model=model,
                optimizer=fake_optimizer,
            )
            del fake_optimizer

    if world_messenger_hv:
        diloco_args = dict(
            dht=dht,
            run_id="llama",
            batch_size=batch_size,
            num_inner_steps=config.hv.local_steps,
            outer_optimizer=outer_optimizer,
            inner_optimizer=inner_optimizer,
            scheduler=None,
            outer_scheduler=outer_scheduler_fn if config.hv.outer_scheduler else None,
            params=model.parameters(),
            delay_optimizer_step=False,
            delay_grad_averaging=False,
            verbose=True,
            all_reduce_strategy=config.hv.all_reduce_strategy,
            timeout_waiting_for_peers=config.hv.timeout_waiting_for_peers,
        )

        diloco_args.update(get_compression_kwargs(config.hv.hivemind_compression))

        if config.hv.averaging_timeout is not None:
            diloco_args["averaging_timeout"] = config.hv.averaging_timeout

        if config.hv.matchmaking_time is not None:
            diloco_args["matchmaking_time"] = config.hv.matchmaking_time

        optimizer = DiLoCoOptimizer(**diloco_args)

        scheduler = scheduler_fn(
            optimizer.inner_optimizer
        )  # scheduler(optimizer) should work but better to make it explicit here

        if config.resume_from_checkpoint:
            last_loss = load_checkpoint(
                checkpoint_path=os.path.join(
                    config.resume_from_checkpoint, get_diloco_rank_dir_name(config.hv.world_rank)
                ),
                model=model,
                optimizer=optimizer.inner_optimizer,
                scheduler=scheduler,
                outer_scheduler=optimizer.outer_scheduler,
                outer_optimizer=optimizer.state_averager.optimizer,
                scaler=scaler,
                data_loader=train_dataloader,
            )
            start_step = scheduler.last_epoch
        else:
            start_step = 0

    else:
        optimizer = inner_optimizer(model.parameters())
        scheduler = scheduler_fn(optimizer)
        if config.resume_from_checkpoint:
            last_loss = load_checkpoint(
                checkpoint_path=config.resume_from_checkpoint,
                model=model,
                optimizer=optimizer,
                scheduler=scheduler,
                scaler=scaler,
                data_loader=train_dataloader,
            )
            start_step = scheduler.last_epoch
        else:
            start_step = 0

    if config.resume_from_checkpoint:
        log(f"Resumed from checkpoint at step {start_step} with loss {last_loss}")

    model.train()

    if world_messenger_hv and not config.hv.skip_load_from_peers:
        optimizer.load_state_from_peers()

    current_time = time.time()
    log(f"starting from step {start_step}")

    loss_batch = 0

    if world_messenger_hv:
        max_num_peers = 0

    for step, batch in enumerate(iterable=train_dataloader, start=start_step * gradient_accumulation_steps):
        real_step = (step + 1) // gradient_accumulation_steps
        is_accumulating = bool((step + 1) % gradient_accumulation_steps)

        logging_activations_steps = (
            config.log_activations_steps is not None and real_step % config.log_activations_steps == 0
        )

        if logging_activations_steps:
            activation_monitor = ActivationNormMetric(
                target_layers=TARGET_LAYER_ACTIVATIONS,
                gradient_accumulation_steps=gradient_accumulation_steps,
            )
            activation_monitor.register_metrics_hooks(model)

        for key in batch.keys():
            batch[key] = batch[key].to("cuda")

        with model.no_sync() if is_accumulating else nullcontext():
            outputs = model(**batch)
            loss = outputs.loss / gradient_accumulation_steps

            loss_batch += loss.detach()

            scaler.scale(loss).backward()

        if not is_accumulating:
            if world_messenger_hv:
                scaler.unscale_(optimizer=optimizer.inner_optimizer)
            else:
                scaler.unscale_(optimizer=optimizer)

            model.clip_grad_norm_(1.0)  # gradient clipping

            if world_messenger_hv:
                optimizer.step(scaler=scaler)

                # todo(sami): refactor to use built in pytorch mechanism to handle scaler manually
                # should allow to just do scaler.step(optimizer)
            else:
                scaler.step(optimizer)

            scaler.update()

            scheduler.step()

            optimizer.zero_grad()

            if logging_activations_steps:
                activation_monitor.remove_hooks()

            if config.hv is not None:
                if int(real_step) % config.hv.local_steps == 0:
                    for param in model.parameters():
                        torch.distributed.broadcast(param.data, src=0)

            if rank == 0:
                total_samples = real_step * config.total_batch_size
                effective_step = real_step

                if config.hv is not None:
                    # Note that this assumes that we have the right amount of worker since t0.
                    # Not robust to off/on ramping
                    effective_step = real_step * config.hv.galaxy_size
                    total_samples = real_step * config.total_batch_size * config.hv.galaxy_size

                metrics = {
                    "Loss": loss_batch.item(),
                    "step": real_step,
                    "lr": [group["lr"] for group in optimizer.param_groups][0],
                    "Perplexity": torch.exp(loss_batch).item(),
                    "effective_step": effective_step,  # at each step the we have compute total_batch_size. Independent of the number of GPUs
                    "total_samples": total_samples,
                    "time_taken": time.time() - current_time,
                    "tokens_per_second": config.seq_length * config.total_batch_size / (time.time() - current_time),
                }

                if world_messenger_hv:
                    outer_lr = [group["lr"] for group in optimizer.state_averager.optimizer.param_groups][0]
                    num_peers = optimizer.tracker.global_progress.num_peers

                    max_num_peers = max(max_num_peers, num_peers)

                    if num_peers == 0:
                        num_peers = 1

                    metrics["outer_lr"] = outer_lr
                    metrics["num_peers"] = num_peers

                if logging_activations_steps:
                    metrics.update(activation_monitor.log_activations)

                if num_peers < max_num_peers:
                    log(message=f"Lost a diloco worker, num_peers: {num_peers}, galaxy_size: {config.hv.galaxy_size}")
                    if config.hv.fail_rank_drop:
                        raise ValueError(
                            f"Lost a diloco worker, num_peers: {num_peers}, galaxy_size: {config.hv.galaxy_size}"
                        )

                current_time = time.time()

                wandb.log(metrics)

                if config.hv is None:
                    log(
                        f"step: {real_step}, loss: {loss_batch.item()}, lr {[group['lr'] for group in optimizer.param_groups][0]}"
                    )

            # Save checkpoint every 'checkpoint_interval' steps
            if config.checkpoint_interval is not None and real_step % config.checkpoint_interval == 0:
                log(f"saving at step {real_step}, step {step+1}")
                ckpt_path = os.path.join(config.checkpoint_path, f"model_step_{int(real_step)}")

                if world_messenger_hv:
                    assert isinstance(optimizer, DiLoCoOptimizer)
                    with optimizer.tracker.pause_updates():
                        save_checkpoint(
                            checkpoint_path=os.path.join(ckpt_path, get_diloco_rank_dir_name(config.hv.world_rank)),
                            model=model,
                            optimizer=optimizer.inner_optimizer,
                            scheduler=scheduler,
                            outer_scheduler=optimizer.outer_scheduler,
                            outer_optimizer=optimizer.state_averager.optimizer,
                            loss=loss_batch.item(),
                            scaler=scaler,
                            data_loader=train_dataloader,
                            save_global_state=True,
                        )
                else:
                    save_checkpoint(
                        checkpoint_path=ckpt_path,
                        model=model,
                        optimizer=optimizer,
                        scheduler=scheduler,
                        loss=loss_batch.item(),
                        scaler=scaler,
                        data_loader=train_dataloader,
                        save_global_state=rank == 0,
                    )

            loss_batch = 0

            if config.max_steps is not None and real_step >= config.max_steps:
                break
    log("Training completed.")
    wandb.finish()


if __name__ == "__main__":
    # Allow eager fallback during production so that that the training runs dont die
    # However, in development, we want to know that we broke torch compile
    torch._dynamo.config.suppress_errors = "PRIME_INTELLECT_DEV" not in os.environ
    torch.set_float32_matmul_precision("high")
    ddp_setup()
    config = Config(**parse_argv())
    train(config)
    destroy_process_group()<|MERGE_RESOLUTION|>--- conflicted
+++ resolved
@@ -101,12 +101,9 @@
     skip_load_from_peers: bool = False
     world_rank: int
     galaxy_size: int
-<<<<<<< HEAD
     outer_lr_min: float = 0.3
     outer_scheduler: bool = False
-=======
     fail_rank_drop: bool = False  # fail if we lose a diloco worker
->>>>>>> 023cf692
 
     @model_validator(mode="before")
     def cast_str_to_list(cls, values: dict[str, Any]) -> dict[str, Any]:
